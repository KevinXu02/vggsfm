--- conflicted
+++ resolved
@@ -39,13 +39,9 @@
 query_by_interval: False
 query_method: "sp+sift"
 
-<<<<<<< HEAD
-use_poselib: False
-=======
 visual_depths: False
 visual_query_points: False
 visual_dense_point_cloud: False
->>>>>>> 0c91b343
 
 MODEL:
   _target_: vggsfm.models.VGGSfM
